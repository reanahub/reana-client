# -*- coding: utf-8 -*-
#
# This file is part of REANA.
# Copyright (C) 2017, 2018 CERN.
#
# REANA is free software; you can redistribute it and/or modify it under the
# terms of the GNU General Public License as published by the Free Software
# Foundation; either version 2 of the License, or (at your option) any later
# version.
#
# REANA is distributed in the hope that it will be useful, but WITHOUT ANY
# WARRANTY; without even the implied warranty of MERCHANTABILITY or FITNESS FOR
# A PARTICULAR PURPOSE. See the GNU General Public License for more details.
#
# You should have received a copy of the GNU General Public License along with
# REANA; if not, write to the Free Software Foundation, Inc., 59 Temple Place,
# Suite 330, Boston, MA 02111-1307, USA.
#
# In applying this license, CERN does not waive the privileges and immunities
# granted to it by virtue of its status as an Intergovernmental Organization or
# submit itself to any jurisdiction.
"""REANA REST API client."""

import json
import os

import pkg_resources
from bravado.client import SwaggerClient
from bravado.exception import HTTPError


class Client(object):
    """REANA API client code."""

    def __init__(self, server_url):
        """Create a OpenAPI client for REANA Server."""
        json_spec = self._get_spec('reana_server.json')
        self._client = SwaggerClient.from_spec(
            json_spec,
            config={'also_return_response': True})
        self._client.swagger_spec.api_url = server_url
        self.server_url = server_url

    def _get_spec(self, spec_file):
        """Get json specification from package data."""
        spec_file_path = os.path.join(
            pkg_resources.
            resource_filename(
                'reana_client',
                'openapi_connections'),
            spec_file)

        with open(spec_file_path) as f:
            json_spec = json.load(f)
        return json_spec

    def ping(self):
        """Health check REANA Server."""
        try:
            response, http_response = self._client.api.get_api_ping().result()
            if http_response.status_code == 200:
                return response['message']
            else:
                raise Exception(
                    "Expected status code 200 but replied with "
                    "{status_code}".format(
                        status_code=http_response.status_code))

        except Exception as e:
            raise e

    def get_all_analyses(self, user, organization):
        """List all existing analyses."""
        try:

            response, http_response = self._client.api.\
                                      get_analyses(user=user,
                                                   organization=organization)\
                                      .result()
            if http_response.status_code == 200:
                return response
            else:
                raise Exception(
                    "Expected status code 200 but replied with "
                    "{status_code}".format(
                        status_code=http_response.status_code))

        except Exception as e:
            raise e

    def get_analysis_status(self, user, organization, workflow):
        """Get status of previously created analysis."""
        try:

            response, http_response = self.\
                _client.api.get_analysis_status(user=user,
                                                organization=organization,
                                                analysis_id=workflow,
                                                ).result()
            if http_response.status_code == 200:
                return response
            else:
                raise Exception(
                    "Expected status code 200 but replied with "
                    "{status_code}".format(
                        status_code=http_response.status_code))

        except Exception as e:
            raise e

    def create_workflow(self, user, organization, reana_spec):
        """Create a workflow."""
        try:
            (response,
             http_response) = self._client.api.create_analysis(
                                  user=user,
                                  organization=organization,
                                  reana_spec=json.loads(json.dumps(
                                      reana_spec, sort_keys=True))).result()
            if http_response.status_code == 201:
                return response
            else:
                raise Exception(
                    "Expected status code 201 but replied with "
                    "{status_code}".format(
                        status_code=http_response.status_code))

        except Exception as e:
            raise e

    def start_analysis(self, user, organization, workflow):
        """Start a workflow."""
        try:
            (response,
             http_response) = self._client.api.set_analysis_status(
                                  user=user,
                                  organization=organization,
                                  analysis_id=workflow,
                                  status='start').result()
            if http_response.status_code == 200:
                return response
            else:
                raise Exception(
                    "Expected status code 200 but replied with "
                    "{status_code}".format(
                        status_code=http_response.status_code))

        except Exception as e:
            raise e

    def seed_analysis_inputs(self, user, organization, analysis_id, file_,
                             file_name):
        """Seed analysis with input files."""
        try:
            (response,
             http_response) = self._client.api.seed_analysis_inputs(
                 user=user,
                 organization=organization,
                 analysis_id=analysis_id,
                 file_content=file_,
                 file_name=file_name).result()

            if http_response.status_code == 200:
                return response
            else:
                raise Exception(
                    "Expected status code 200 but replied with "
                    "{status_code}".format(
                        status_code=http_response.status_code))

        except Exception as e:
            raise e

    def seed_analysis_code(self, user, organization, analysis_id, file_,
                           file_name):
        """Seed analysis with code."""
        try:
            (response,
             http_response) = self._client.api.seed_analysis_code(
                 user=user,
                 organization=organization,
                 analysis_id=analysis_id,
                 file_content=file_,
                 file_name=file_name).result()

            if http_response.status_code == 200:
                return response
            else:
                raise Exception(
                    "Expected status code 200 but replied with "
                    "{status_code}".format(
                        status_code=http_response.status_code))

<<<<<<< HEAD
        except Exception:
            raise

    def get_workflow_logs(self, user, organization, analysis_id):
        """Get logs from a workflow engine."""
        try:
            (response,
             http_response) = self._client.api.get_analysis_logs(
=======
        except Exception as e:
            raise e

    def download_analysis_output_file(self, user, organization, analysis_id,
                                      file_name):
        """Downdloads the requested file if it exists.

        :param user: UUID of the analysis owner.
        :param organization: Organization which the user belongs to.
        :param analysis_id: UUID which identifies the analysis.
        :param file_name: File name or path to the file requested.
        :returns: .
        """
        try:
            (response,
             http_response) = self._client.api.get_analysis_outputs_file(
                 user=user,
                 organization=organization,
                 analysis_id=analysis_id,
                 file_name=file_name).result()

            if http_response.status_code == 200:
                return http_response.raw_bytes
            else:
                raise Exception(
                    "Expected status code 200 but replied with "
                    "{status_code}".format(
                        status_code=http_response.status_code))

        except HTTPError as e:
            raise Exception(e.response.json()['message'])
        except Exception as e:
            raise e

    def get_analysis_inputs(self, user, organization, analysis_id):
        """Return the list of inputs for a given analysis .

        :param user: UUID of the analysis owner.
        :param organization: Organization which the user belongs to.
        :param analysis_id: UUID which identifies the analysis.
        :returns: A list of dictionaries composed by the `name`, `size` and
                  `last-modified`.
        """
        try:
            (response,
             http_response) = self._client.api.get_analysis_inputs(
                 user=user,
                 organization=organization,
                 analysis_id=analysis_id).result()

            if http_response.status_code == 200:
                return response
            else:
                raise Exception(
                    "Expected status code 200 but replied with "
                    "{status_code}".format(
                        status_code=http_response.status_code))

        except HTTPError as e:
            raise Exception(e.response.json()['message'])
        except Exception as e:
            raise e

    def get_analysis_outputs(self, user, organization, analysis_id):
        """Return the list of outputs for a given analysis.

        :param user: UUID of the analysis owner.
        :param organization: Organization which the user belongs to.
        :param analysis_id: UUID which identifies the analysis.
        :returns: A list of dictionaries composed by the `name`, `size` and
                  `last-modified`.
        """
        try:
            (response,
             http_response) = self._client.api.get_analysis_outputs(
                 user=user,
                 organization=organization,
                 analysis_id=analysis_id).result()

            if http_response.status_code == 200:
                return response
            else:
                raise Exception(
                    "Expected status code 200 but replied with "
                    "{status_code}".format(
                        status_code=http_response.status_code))

        except HTTPError as e:
            raise Exception(e.response.json()['message'])
        except Exception as e:
            raise e

    def get_analysis_code(self, user, organization, analysis_id):
        """Return the list of code files for a given analysis.

        :param user: UUID of the analysis owner.
        :param organization: Organization which the user belongs to.
        :param analysis_id: UUID which identifies the analysis.
        :returns: A list of dictionaries composed by the `name`, `size` and
                  `last-modified`.
        """
        try:
            (response,
             http_response) = self._client.api.get_analysis_code(
>>>>>>> 66b3afa8
                 user=user,
                 organization=organization,
                 analysis_id=analysis_id).result()

            if http_response.status_code == 200:
                return response
            else:
                raise Exception(
                    "Expected status code 200 but replied with "
                    "{status_code}".format(
                        status_code=http_response.status_code))

<<<<<<< HEAD
        except Exception:
            raise
=======
        except HTTPError as e:
            raise Exception(e.response.json()['message'])
        except Exception as e:
            raise e
>>>>>>> 66b3afa8
<|MERGE_RESOLUTION|>--- conflicted
+++ resolved
@@ -191,7 +191,6 @@
                     "{status_code}".format(
                         status_code=http_response.status_code))
 
-<<<<<<< HEAD
         except Exception:
             raise
 
@@ -200,7 +199,17 @@
         try:
             (response,
              http_response) = self._client.api.get_analysis_logs(
-=======
+                 user=user,
+                 organization=organization,
+                 analysis_id=analysis_id).result()
+
+            if http_response.status_code == 200:
+                return response
+            else:
+                raise Exception(
+                    "Expected status code 200 but replied with "
+                    "{status_code}".format(
+                        status_code=http_response.status_code))
         except Exception as e:
             raise e
 
@@ -305,7 +314,6 @@
         try:
             (response,
              http_response) = self._client.api.get_analysis_code(
->>>>>>> 66b3afa8
                  user=user,
                  organization=organization,
                  analysis_id=analysis_id).result()
@@ -318,12 +326,7 @@
                     "{status_code}".format(
                         status_code=http_response.status_code))
 
-<<<<<<< HEAD
-        except Exception:
-            raise
-=======
         except HTTPError as e:
             raise Exception(e.response.json()['message'])
         except Exception as e:
-            raise e
->>>>>>> 66b3afa8
+            raise e