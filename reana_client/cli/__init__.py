--- conflicted
+++ resolved
@@ -28,13 +28,8 @@
 import click
 from reana_client.cli import outputs
 
-<<<<<<< HEAD
-from reana_client.cli import analyses, ping
-from reana_client.api import Client
-=======
 from . import analyses, workflow, inputs, ping
 from ..api import Client
->>>>>>> 2e20be59
 
 DEBUG_LOG_FORMAT = '[%(asctime)s] p%(process)s ' \
                    '{%(pathname)s:%(lineno)d} ' \
@@ -74,17 +69,10 @@
 
 
 cli.add_command(ping.ping)
-<<<<<<< HEAD
-cli.add_command(analyses.list_)
-cli.add_command(analyses.run)
-cli.add_command(analyses.validate)
-cli.add_command(analyses.seed)
-
-if __name__ == "__main__":
-    cli()
-=======
 cli.add_command(analyses.analyses)
 cli.add_command(workflow.workflow)
 cli.add_command(inputs.inputs)
 cli.add_command(outputs.outputs)
->>>>>>> 2e20be59
+
+if __name__ == "__main__":
+    cli()