--- conflicted
+++ resolved
@@ -93,22 +93,15 @@
             reana_spec['workflow']['type'],
             reana_spec['workflow']['file'],
         )
-<<<<<<< HEAD
         if reana_spec['workflow']['type'] == 'cwl':
             with open(reana_spec['parameters']['input']) as f:
                 reana_spec['parameters']['input'] = yaml.load(f)
-=======
-
->>>>>>> 26ee1761
         logging.info('Connecting to {0}'.format(ctx.obj.client.server_url))
         response = ctx.obj.client.run_analysis(user, organization,
                                                reana_spec)
         click.echo(response)
 
     except Exception as e:
-<<<<<<< HEAD
-        logging.error(str(e))
-=======
         logging.debug(str(e))
 
 
@@ -133,5 +126,4 @@
         click.echo(response)
 
     except Exception as e:
-        logging.debug(str(e))
->>>>>>> 26ee1761
+        logging.debug(str(e))