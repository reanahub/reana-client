--- conflicted
+++ resolved
@@ -191,16 +191,9 @@
     logging.debug('organization: {}'.format(organization))
     logging.debug('workflow: {}'.format(workflow))
 
-<<<<<<< HEAD
-    workflow_name = workflow or os.environ.get('$REANA_WORKON', None)
-
-    if workflow_name:
-        logging.info('Workflow `{}` selected'.format(workflow_name))
-=======
     if workflow:
         logging.info('Workflow `{}` selected'.format(workflow))
         click.echo('Workflow `{}` has been started.'.format(workflow))
->>>>>>> 66b3afa8
     else:
         click.echo(
             click.style('Workflow name must be provided either with '
