# -*- coding: utf-8 -*-
#
# This file is part of REANA.
# Copyright (C) 2017, 2018 CERN.
#
# REANA is free software; you can redistribute it and/or modify it
# under the terms of the MIT License; see LICENSE file for more details.
"""REANA client workflow related commands."""

import json
import logging
import os
import sys
import time
import traceback

import click
from jsonschema.exceptions import ValidationError
from reana_commons.config import INTERACTIVE_SESSION_TYPES
from reana_commons.errors import REANAValidationError
from reana_commons.operational_options import validate_operational_options
from reana_commons.utils import click_table_printer

from reana_client.cli.files import get_files, upload_files
from reana_client.cli.utils import (
    add_access_token_options,
    add_pagination_options,
    add_workflow_option,
    check_connection,
    format_data,
    format_session_uri,
    human_readable_or_raw_option,
    key_value_to_dict,
<<<<<<< HEAD
    parse_filter_parameters,
    parse_format_parameters,
    validate_workflow_name,
)
from reana_client.config import ERROR_MESSAGES, RUN_STATUSES, TIMECHECK
=======
    parse_parameters,
    requires_environments,
    validate_workflow_name,
)
from reana_client.config import ERROR_MESSAGES, TIMECHECK
from reana_client.printer import display_message
>>>>>>> b999d676
from reana_client.utils import (
    get_reana_yaml_file_path,
    get_workflow_name_and_run_number,
    get_workflow_status_change_msg,
    is_uuid_v4,
    load_reana_spec,
    validate_input_parameters,
    workflow_uuid_or_name,
)


@click.group(help="Workflow management commands")
@click.pass_context
def workflow_management_group(ctx):
    """Top level wrapper for workflow management."""
    logging.debug(ctx.info_name)


@click.group(help="Workflow execution commands")
@click.pass_context
def workflow_execution_group(ctx):
    """Top level wrapper for execution related interaction."""
    logging.debug(ctx.info_name)


@workflow_management_group.command("list")
@click.option(
    "-s", "--sessions", is_flag=True, help="List all open interactive sessions."
)
@click.option(
    "--format",
    "_format",
    multiple=True,
    help="Format output according to column titles or column values. "
    "Use `<columm_name>=<column_value>` format. "
    "E.g. display workflow with failed status and named test_workflow "
    "`--format status=failed,name=test_workflow`.",
)
@click.option(
    "--json",
    "output_format",
    flag_value="json",
    default=None,
    help="Get output in JSON format.",
)
@click.option(
    "--all",
    "show_all",
    count=True,
    default=True,
    help="Show all workflows including deleted ones.",
)
@click.option(
    "-v",
    "--verbose",
    count=True,
    help="Print out extra information: workflow id, user id, disk usage.",
)
@human_readable_or_raw_option
@click.option(
    "--sort",
    "sort_columm_name",
    default="CREATED",
    help="Sort the output by specified column",
)
@click.option(
    "--filter",
    "filters",
    multiple=True,
    help="Filter workflow that contains certain filtering criteria. "
    "Use --filter `<columm_name>=<column_value>` pairs. "
    "Available filters are `name` and `status`.",
)
@add_access_token_options
@add_pagination_options
@check_connection
@click.pass_context
def workflow_workflows(  # noqa: C901
    ctx,
    sessions,
    _format,
    output_format,
    access_token,
    show_all,
    verbose,
    human_readable_or_raw,
    sort_columm_name,
    page,
    size,
    filters,
):  # noqa: D301
    """List all workflows and sessions.

    The `list` command lists workflows and sessions. By default, the list of
    workflows is returned. If you would like to see the list of your open
    interactive sessions, you need to pass the `--sessions` command-line
    option.

    Example: \n
    \t $ reana-client list --all \n
    \t $ reana-client list --sessions \n
    \t $ reana-client list --verbose --bytes
    """
    import tablib
    from reana_client.api.client import get_workflows

    logging.debug("command: {}".format(ctx.command_path.replace(" ", ".")))
    for p in ctx.params:
        logging.debug("{param}: {value}".format(param=p, value=ctx.params[p]))
    type = "interactive" if sessions else "batch"

    status_filter = None
    search_filter = None
    if filters:
        status_filter, search_filter = parse_filter_parameters(filters)
    if _format:
        parsed_format_filters = parse_format_parameters(_format)
    try:
        response = get_workflows(
            access_token,
            type,
            verbose=bool(verbose),
            page=page,
            size=size,
            status=status_filter,
            search=search_filter,
        )
        verbose_headers = ["id", "user", "size"]
        headers = {
            "batch": ["name", "run_number", "created", "started", "ended", "status"],
            "interactive": [
                "name",
                "run_number",
                "created",
                "session_type",
                "session_uri",
                "session_status",
            ],
        }
        if verbose:
            headers[type] += verbose_headers
        data = []
        for workflow in response:
            workflow["size"] = workflow["size"][human_readable_or_raw]
            if workflow["status"] == "deleted" and not show_all:
                continue
            name, run_number = get_workflow_name_and_run_number(workflow["name"])
            workflow["name"] = name
            workflow["run_number"] = run_number
            if type == "interactive":
                workflow["session_uri"] = format_session_uri(
                    reana_server_url=ctx.obj.reana_server_url,
                    path=workflow["session_uri"],
                    access_token=access_token,
                )
            row = []
            for header in headers[type]:
                if header == "started":
                    header = "run_started_at"
                elif header == "ended":
                    header = "run_finished_at"
                value = workflow.get(header)
                if not value:
                    value = workflow.get("progress", {}).get(header) or "-"
                row.append(value)
            data.append(row)
        sort_column_id = 2
        if sort_columm_name.lower() in headers[type]:
            sort_column_id = headers[type].index(sort_columm_name.lower())
        data = sorted(data, key=lambda x: x[sort_column_id], reverse=True)
        workflow_ids = ["{0}.{1}".format(w[0], w[1]) for w in data]
        if os.getenv("REANA_WORKON", "") in workflow_ids:
            active_workflow_idx = workflow_ids.index(os.getenv("REANA_WORKON", ""))
            for idx, row in enumerate(data):
                if idx == active_workflow_idx:
                    run_number = str(data[idx][headers[type].index("run_number")])
                    run_number += " *"
        tablib_data = tablib.Dataset()
        tablib_data.headers = headers[type]
        for row in data:
            tablib_data.append(row=row, tags=row)

        if _format:
            tablib_data, filtered_headers = format_data(
                parsed_format_filters, headers[type], tablib_data
            )
            if output_format:
                click.echo(json.dumps(tablib_data))
            else:
                tablib_data = [list(item.values()) for item in tablib_data]
                click_table_printer(filtered_headers, filtered_headers, tablib_data)
        else:
            if output_format:
                click.echo(tablib_data.export(output_format))
            else:
                click_table_printer(headers[type], _format, data)

    except Exception as e:
        logging.debug(traceback.format_exc())
        logging.debug(str(e))
        click.echo(
            click.style(
                "Workflow list could not be retrieved: \n{}".format(str(e)), fg="red"
            ),
            err=True,
        )


@workflow_management_group.command("create")
@click.option(
    "-f",
    "--file",
    type=click.Path(exists=True, resolve_path=True),
    default=get_reana_yaml_file_path,
    help="REANA specification file describing the workflow to "
    "execute. [default=reana.yaml]",
)
@click.option(
    "-n",
    "--name",
    "-w",
    "--workflow",
    default="",
    callback=validate_workflow_name,
    help='Optional name of the workflow. [default is "workflow"]',
)
@click.option(
    "--skip-validation",
    is_flag=True,
    help="If set, specifications file is not validated before "
    "submitting it's contents to REANA server.",
)
@add_access_token_options
@check_connection
@click.pass_context
def workflow_create(ctx, file, name, skip_validation, access_token):  # noqa: D301
    """Create a new workflow.

    The `create` command allows to create a new workflow from reana.yaml
    specifications file. The file is expected to be located in the current
    working directory, or supplied via command-line -f option, see examples
    below.

    Examples: \n
    \t $ reana-client create\n
    \t $ reana-client create -w myanalysis\n
    \t $ reana-client create -w myanalysis -f myreana.yaml\n
    """
    from reana_client.api.client import create_workflow
    from reana_client.utils import get_api_url

    logging.debug("command: {}".format(ctx.command_path.replace(" ", ".")))
    for p in ctx.params:
        logging.debug("{param}: {value}".format(param=p, value=ctx.params[p]))

    # Check that name is not an UUIDv4.
    # Otherwise it would mess up `--workflow` flag usage because no distinction
    # could be made between the name and actual UUID of workflow.
    if is_uuid_v4(name):
        display_message("Workflow name cannot be a valid UUIDv4", msg_type="error")
    try:
        reana_specification = load_reana_spec(
            click.format_filename(file), skip_validation
        )
        logging.info("Connecting to {0}".format(get_api_url()))
        response = create_workflow(reana_specification, name, access_token)
        click.echo(click.style(response["workflow_name"], fg="green"))
        # check if command is called from wrapper command
        if "invoked_by_subcommand" in ctx.parent.__dict__:
            ctx.parent.workflow_name = response["workflow_name"]
    except Exception as e:
        logging.debug(traceback.format_exc())
        logging.debug(str(e))
        display_message(
            "Cannot create workflow {}: \n{}".format(name, str(e)), msg_type="error"
        )
        if "invoked_by_subcommand" in ctx.parent.__dict__:
            sys.exit(1)


@workflow_execution_group.command("start")
@add_workflow_option
@add_access_token_options
@check_connection
@click.option(
    "-p",
    "--parameter",
    "parameters",
    multiple=True,
    callback=key_value_to_dict,
    help="Additional input parameters to override "
    "original ones from reana.yaml. "
    "E.g. -p myparam1=myval1 -p myparam2=myval2.",
)
@click.option(
    "-o",
    "--option",
    "options",
    multiple=True,
    callback=key_value_to_dict,
    help="Additional operational options for the workflow execution. "
    "E.g. CACHE=off. (workflow engine - serial) "
    "E.g. --debug (workflow engine - cwl)",
)
@click.option(
    "--follow",
    "follow",
    is_flag=True,
    default=False,
    help="If set, follows the execution of the workflow until termination.",
)
@click.pass_context
def workflow_start(
    ctx, workflow, access_token, parameters, options, follow
):  # noqa: D301
    """Start previously created workflow.

    The `start` command allows to start previously created workflow. The
    workflow execution can be further influenced by passing input prameters
    using `-p` or `--parameters` flag and by setting additional operational
    options using `-o` or `--options`.  The input parameters and operational
    options can be repetitive. For example, to disable caching for the Serial
    workflow engine, you can set `-o CACHE=off`.

    Examples: \n
    \t $ reana-client start -w myanalysis.42 -p sleeptime=10 -p myparam=4 \n
    \t $ reana-client start -w myanalysis.42 -p myparam1=myvalue1 -o CACHE=off
    """
    from reana_client.utils import get_api_url
    from reana_client.api.client import (
        get_workflow_parameters,
        get_workflow_status,
        start_workflow,
    )

    logging.debug("command: {}".format(ctx.command_path.replace(" ", ".")))
    for p in ctx.params:
        logging.debug("{param}: {value}".format(param=p, value=ctx.params[p]))

    parsed_parameters = {"input_parameters": parameters, "operational_options": options}
    if workflow:
        if parameters or options:
            try:
                response = get_workflow_parameters(workflow, access_token)
                workflow_type = response["type"]
                original_parameters = response["parameters"]
                validate_operational_options(
                    workflow_type, parsed_parameters["operational_options"]
                )

                parsed_parameters["input_parameters"] = validate_input_parameters(
                    parsed_parameters["input_parameters"], original_parameters
                )
            except REANAValidationError as e:
                click.secho(e.message, err=True, fg="red")
                sys.exit(1)
            except Exception as e:
                click.secho(
                    "Could not apply given input parameters: "
                    "{0} \n{1}".format(parameters, str(e)),
                    err=True,
                )
        try:
            logging.info("Connecting to {0}".format(get_api_url()))
            response = start_workflow(workflow, access_token, parsed_parameters)
            current_status = get_workflow_status(workflow, access_token).get("status")
            click.secho(
                get_workflow_status_change_msg(workflow, current_status), fg="green"
            )
            if follow:
                while "running" in current_status:
                    time.sleep(TIMECHECK)
                    current_status = get_workflow_status(workflow, access_token).get(
                        "status"
                    )
                    click.secho(
                        get_workflow_status_change_msg(workflow, current_status),
                        fg="green",
                    )
                    if "finished" in current_status:
                        if follow:
                            click.secho(
                                "[INFO] Listing workflow output " "files...", bold=True
                            )
                            ctx.invoke(
                                get_files,
                                workflow=workflow,
                                access_token=access_token,
                                output_format="url",
                            )
                        sys.exit(0)
                    elif "failed" in current_status or "stopped" in current_status:
                        sys.exit(1)
        except Exception as e:
            logging.debug(traceback.format_exc())
            logging.debug(str(e))
            click.echo(
                click.style(
                    "Cannot start workflow {}: \n{}".format(workflow, str(e)), fg="red"
                ),
                err=True,
            )
            if "invoked_by_subcommand" in ctx.parent.__dict__:
                sys.exit(1)


@workflow_execution_group.command("restart")
@add_workflow_option
@add_access_token_options
@check_connection
@click.option(
    "-p",
    "--parameter",
    "parameters",
    multiple=True,
    callback=key_value_to_dict,
    help="Additional input parameters to override "
    "original ones from reana.yaml. "
    "E.g. -p myparam1=myval1 -p myparam2=myval2.",
)
@click.option(
    "-o",
    "--option",
    "options",
    multiple=True,
    callback=key_value_to_dict,
    help="Additional operational options for the workflow execution. "
    "E.g. CACHE=off. (workflow engine - serial) "
    "E.g. --debug (workflow engine - cwl)",
)
@click.option(
    "-f",
    "--file",
    type=click.Path(exists=True, resolve_path=True),
    help="REANA specification file describing the workflow to "
    "execute. [default=reana.yaml]",
)
@click.pass_context
def workflow_restart(
    ctx, workflow, access_token, parameters, options, file
):  # noqa: D301
    """Restart previously run workflow.

    The `restart` command allows to restart a previous workflow on the same
    workspace.

    Note that workflow restarting can be used in a combination with operational
    options ``FROM`` and ``TARGET``. You can also pass a modified workflow
    specification with ``-f`` or `--file`` flag.

    You can furthermore use modified input prameters using `-p` or
    `--parameters` flag and by setting additional operational options using
    `-o` or `--options`.  The input parameters and operational options can be
    repetitive.

    Examples: \n
    \t $ reana-client restart -w myanalysis.42 -p sleeptime=10 -p myparam=4 \n
    \t $ reana-client restart -w myanalysis.42 -p myparam=myvalue\n
    \t $ reana-client restart -w myanalysis.42 -o TARGET=gendata\n
    \t $ reana-client restart -w myanalysis.42 -o FROM=fitdata
    """
    from reana_client.utils import get_api_url
    from reana_client.api.client import (
        get_workflow_parameters,
        get_workflow_status,
        start_workflow,
    )

    logging.debug("command: {}".format(ctx.command_path.replace(" ", ".")))
    for p in ctx.params:
        logging.debug("{param}: {value}".format(param=p, value=ctx.params[p]))

    parsed_parameters = {
        "input_parameters": parameters,
        "operational_options": options,
        "restart": True,
    }
    if file:
        parsed_parameters["reana_specification"] = load_reana_spec(
            click.format_filename(file)
        )
    if workflow:
        if parameters or options:
            try:
                if "reana_specification" in parsed_parameters:
                    workflow_type = parsed_parameters["reana_specification"][
                        "workflow"
                    ]["type"]
                    original_parameters = (
                        parsed_parameters["reana_specification"]
                        .get("inputs", {})
                        .get("parameters", {})
                    )
                else:
                    response = get_workflow_parameters(workflow, access_token)
                    workflow_type = response["type"]
                    original_parameters = response["parameters"]

                parsed_parameters["operational_options"] = validate_operational_options(
                    workflow_type, parsed_parameters["operational_options"]
                )
                parsed_parameters["input_parameters"] = validate_input_parameters(
                    parsed_parameters["input_parameters"], original_parameters
                )

            except REANAValidationError as e:
                click.secho(e.message, err=True, fg="red")
                sys.exit(1)
            except Exception as e:
                click.secho(
                    "Could not apply given input parameters: "
                    "{0} \n{1}".format(parameters, str(e)),
                    err=True,
                )
        try:
            logging.info("Connecting to {0}".format(get_api_url()))
            response = start_workflow(workflow, access_token, parsed_parameters)
            workflow = response["workflow_name"] + "." + str(response["run_number"])
            current_status = get_workflow_status(workflow, access_token).get("status")
            click.secho(
                get_workflow_status_change_msg(workflow, current_status), fg="green"
            )
        except Exception as e:
            logging.debug(traceback.format_exc())
            logging.debug(str(e))
            click.echo(
                click.style(
                    "Cannot start workflow {}: \n{}".format(workflow, str(e)), fg="red"
                ),
                err=True,
            )
            if "invoked_by_subcommand" in ctx.parent.__dict__:
                sys.exit(1)


@workflow_execution_group.command("status")
@add_workflow_option
@click.option(
    "--format",
    "_format",
    multiple=True,
    help="Format output by displaying only certain columns. "
    "E.g. --format name,status.",
)
@click.option(
    "--json",
    "output_format",
    flag_value="json",
    default=None,
    help="Get output in JSON format.",
)
@add_access_token_options
@check_connection
@click.option("-v", "--verbose", count=True, help="Set status information verbosity.")
@click.pass_context
def workflow_status(  # noqa: C901
    ctx, workflow, _format, output_format, access_token, verbose
):  # noqa: D301
    """Get status of a workflow.

    The `status` command allow to retrieve status of a workflow. The status can
    be created, queued, running, failed, etc. You can increase verbosity or
    filter retrieved information by passing appropriate command-line options.

    Examples: \n
    \t $ reana-client status -w myanalysis.42 \n
    \t $ reana-client status -w myanalysis.42 -v --json
    """
    import tablib
    from reana_client.api.client import get_workflow_status

    def render_progress(finished_jobs, total_jobs):
        if total_jobs:
            return "{0}/{1}".format(finished_jobs, total_jobs)
        else:
            return "-/-"

    def add_data_from_reponse(row, data, headers):
        name, run_number = get_workflow_name_and_run_number(row["name"])
        total_jobs = row["progress"].get("total")
        if total_jobs:
            total_jobs = total_jobs.get("total")
        else:
            total_jobs = 0
        finished_jobs = row["progress"].get("finished")
        if finished_jobs:
            finished_jobs = finished_jobs.get("total")
        else:
            finished_jobs = 0

        parsed_response = list(
            map(str, [name, run_number, row["created"], row["status"]])
        )
        if row["progress"]["total"].get("total") or 0 > 0:
            if "progress" not in headers:
                headers += ["progress"]
                parsed_response.append(render_progress(finished_jobs, total_jobs))

        if row["status"] in ["running", "finished", "failed", "stopped"]:
            started_at = row["progress"].get("run_started_at")
            finished_at = row["progress"].get("run_finished_at")
            if started_at:
                after_created_pos = headers.index("created") + 1
                headers.insert(after_created_pos, "started")
                parsed_response.insert(after_created_pos, started_at)
                if finished_at:
                    after_started_pos = headers.index("started") + 1
                    headers.insert(after_started_pos, "ended")
                    parsed_response.insert(after_started_pos, finished_at)

        data.append(parsed_response)
        return data

    def add_verbose_data_from_response(response, verbose_headers, headers, data):
        for k in verbose_headers:
            if k == "command":
                current_command = response["progress"]["current_command"]
                if current_command:
                    if current_command.startswith('bash -c "cd '):
                        current_command = current_command[
                            current_command.index(";") + 2 : -2
                        ]
                    data[-1] += [current_command]
                else:
                    if "current_step_name" in response["progress"] and response[
                        "progress"
                    ].get("current_step_name"):
                        current_step_name = response["progress"].get(
                            "current_step_name"
                        )
                        data[-1] += [current_step_name]
                    else:
                        headers.remove("command")
            else:
                data[-1] += [response.get(k)]
        return data

    logging.debug("command: {}".format(ctx.command_path.replace(" ", ".")))
    for p in ctx.params:
        logging.debug("{param}: {value}".format(param=p, value=ctx.params[p]))
    if workflow:
        try:
            if _format:
                parsed_filters = parse_format_parameters(_format)
                _format = [item["column_name"] for item in parsed_filters]
            response = get_workflow_status(workflow, access_token)
            headers = ["name", "run_number", "created", "status"]
            verbose_headers = ["id", "user", "command"]
            data = []
            if not isinstance(response, list):
                response = [response]
            for workflow in response:
                add_data_from_reponse(workflow, data, headers)
                if verbose:
                    headers += verbose_headers
                    add_verbose_data_from_response(
                        workflow, verbose_headers, headers, data
                    )

            if output_format:
                tablib_data = tablib.Dataset()
                tablib_data.headers = headers
                for row in data:
                    tablib_data.append(row)

                if _format:
                    tablib_data = tablib_data.subset(rows=None, cols=list(_format))

                click.echo(tablib_data.export(output_format))
            else:
                click_table_printer(headers, _format, data)

        except Exception as e:
            logging.debug(traceback.format_exc())
            logging.debug(str(e))
            click.echo(
                click.style(
                    "Cannot retrieve the status of a workflow {}: \n{}".format(
                        workflow, str(e)
                    ),
                    fg="red",
                ),
                err=True,
            )


@workflow_execution_group.command("logs")
@add_workflow_option
@click.option("--json", "json_format", count=True, help="Get output in JSON format.")
@add_access_token_options
@click.option(
    "--filter",
    "filters",
    multiple=True,
    help="Filter job logs to include only those steps that match certain filtering criteria. Use --filter name=value pairs. Available filters are compute_backend, docker_img, status and step.",
)
@add_pagination_options
@check_connection
@click.pass_context
def workflow_logs(
    ctx,
    workflow,
    access_token,
    json_format,
    steps=None,
    filters=None,
    page=None,
    size=None,
):  # noqa: D301
    """Get  workflow logs.

    The `logs` command allows to retrieve logs of running workflow. Note that
    only finished steps of the workflow are returned, the logs of the currently
    processed step is not returned until it is finished.

    Examples: \n
    \t $ reana-client logs -w myanalysis.42
    \t $ reana-client logs -w myanalysis.42 -s 1st_step
    """
    from reana_client.api.client import get_workflow_logs

    available_filters = {
        "step": "job_name",
        "compute_backend": "compute_backend",
        "docker_img": "docker_img",
        "status": "status",
    }
    compute_backends = {
        "kubernetes": "Kubernetes",
        "htcondor": "HTCondor",
        "slurm": "Slurm",
    }
    steps = []
    chosen_filters = dict()

    logging.debug("command: {}".format(ctx.command_path.replace(" ", ".")))
    for p in ctx.params:
        logging.debug("{param}: {value}".format(param=p, value=ctx.params[p]))
    if workflow:
        if filters:
            try:
                for f in filters:
                    key, value = f.split("=")
                    if key not in available_filters:
                        click.echo(
                            click.style(
                                "Error: filter '{}' is not valid.\nAvailable filters are '{}'.".format(
                                    key, "' '".join(sorted(available_filters.keys())),
                                ),
                                fg="red",
                            ),
                            err=True,
                        )
                        sys.exit(1)
                    elif key == "step":
                        steps.append(value)
                    else:
                        # Case insensitive for compute backends
                        if (
                            key == "compute_backend"
                            and value.lower() in compute_backends
                        ):
                            value = compute_backends[value.lower()]
                        elif key == "status" and value not in RUN_STATUSES:
                            click.secho(
                                "==> ERROR: Input status value {} is not valid. ".format(
                                    value
                                ),
                                err=True,
                                fg="red",
                            ),
                            sys.exit(1)
                        chosen_filters[key] = value
            except Exception as e:
                logging.debug(traceback.format_exc())
                logging.debug(str(e))
                click.echo(
                    click.style(
                        "Error: please provide complete --filter name=value pairs, for example --filter status=running.\nAvailable filters are '{}'.".format(
                            "' '".join(sorted(available_filters.keys()))
                        ),
                        fg="red",
                    ),
                    err=True,
                )
                sys.exit(1)
        try:
            response = get_workflow_logs(
                workflow,
                access_token,
                steps=None if not steps else list(set(steps)),
                page=page,
                size=size,
            )
            workflow_logs = json.loads(response["logs"])
            if filters:
                for key, value in chosen_filters.items():
                    unwanted_steps = [
                        k
                        for k, v in workflow_logs["job_logs"].items()
                        if v[available_filters[key]] != value
                    ]
                    for job_id in unwanted_steps:
                        del workflow_logs["job_logs"][job_id]

            if json_format:
                click.echo(json.dumps(workflow_logs, indent=2))
                sys.exit(0)
            else:
                from reana_client.cli.utils import output_user_friendly_logs

            output_user_friendly_logs(
                workflow_logs, None if not steps else list(set(steps))
            )
        except Exception as e:
            logging.debug(traceback.format_exc())
            logging.debug(str(e))
            click.echo(
                click.style(
                    "Cannot retrieve the logs of a workflow {}: \n{}".format(
                        workflow, str(e)
                    ),
                    fg="red",
                ),
                err=True,
            )


@workflow_execution_group.command("validate")
@click.option(
    "-f",
    "--file",
    type=click.Path(exists=True, resolve_path=True),
    default=get_reana_yaml_file_path,
    help="REANA specification file describing the workflow to "
    "execute. [default=reana.yaml]",
)
@click.option(
    "--environments",
    is_flag=True,
    default=False,
    help="If set, check all runtime environments specified in REANA "
    "specification file. [default=False]",
)
@click.option(
    "--pull",
    is_flag=True,
    default=False,
    callback=requires_environments,
    help="If set, try to pull remote environment image from registry to perform "
    "validation locally. Requires ``--environments`` flag. [default=False]",
)
@click.pass_context
def workflow_validate(ctx, file, environments, pull):  # noqa: D301
    """Validate workflow specification file.

    The `validate` command allows to check syntax and validate the reana.yaml
    workflow specification file.

    Examples: \n
    \t $ reana-client validate -f reana.yaml
    """
    logging.debug("command: {}".format(ctx.command_path.replace(" ", ".")))
    for p in ctx.params:
        logging.debug("{param}: {value}".format(param=p, value=ctx.params[p]))
    try:
        load_reana_spec(
            click.format_filename(file),
            skip_validate_environments=not environments,
            pull_environment_image=pull,
        )

    except ValidationError as e:
        logging.debug(traceback.format_exc())
        logging.debug(str(e))
        display_message(
            "{0} is not a valid REANA specification:\n{1}".format(
                click.format_filename(file), e.message
            ),
            msg_type="error",
        )
    except Exception as e:
        logging.debug(traceback.format_exc())
        logging.debug(str(e))
        display_message(
            "Something went wrong when trying to validate {}".format(file),
            msg_type="error",
        )


@workflow_execution_group.command("stop")
@click.option(
    "--force",
    "force_stop",
    is_flag=True,
    default=False,
    help="Stop a workflow without waiting for jobs to finish.",
)
@add_workflow_option
@add_access_token_options
@check_connection
@click.pass_context
def workflow_stop(ctx, workflow, force_stop, access_token):  # noqa: D301
    """Stop a running workflow.

    The `stop` command allows to hard-stop the running workflow process. Note
    that soft-stopping of the workflow is currently not supported. This command
    should be therefore used with care, only if you are absolutely sure that
    there is no point in continuing the running the workflow.

    Example: \n
    \t $ reana-client stop -w myanalysis.42 --force
    """
    from reana_client.api.client import get_workflow_status, stop_workflow

    if not force_stop:
        click.secho(
            "Graceful stop not implement yet. If you really want to "
            "stop your workflow without waiting for jobs to finish"
            " use: --force option",
            fg="red",
        )
        raise click.Abort()

    if workflow:
        try:
            logging.info("Sending a request to stop workflow {}".format(workflow))
            stop_workflow(workflow, force_stop, access_token)
            click.secho(get_workflow_status_change_msg(workflow, "stopped"), fg="green")
        except Exception as e:
            logging.debug(traceback.format_exc())
            logging.debug(str(e))
            click.secho(
                "Cannot stop workflow {}: \n{}".format(workflow, str(e)),
                fg="red",
                err=True,
            )


@workflow_execution_group.command("run")
@click.option(
    "-f",
    "--file",
    type=click.Path(exists=True, resolve_path=True),
    default=get_reana_yaml_file_path,
    help="REANA specification file describing the workflow to "
    "execute. [default=reana.yaml]",
)
@click.option(
    "-n",
    "--name",
    "-w",
    "--workflow",
    default="",
    callback=validate_workflow_name,
    help='Optional name of the workflow. [default is "workflow"]',
)
@click.option(
    "--skip-validation",
    is_flag=True,
    help="If set, specifications file is not validated before "
    "submitting it's contents to REANA server.",
)
@click.option(
    "-p",
    "--parameter",
    "parameters",
    multiple=True,
    callback=key_value_to_dict,
    help="Additional input parameters to override "
    "original ones from reana.yaml. "
    "E.g. -p myparam1=myval1 -p myparam2=myval2.",
)
@click.option(
    "-o",
    "--option",
    "options",
    multiple=True,
    callback=key_value_to_dict,
    help="Additional operational options for the workflow execution. "
    "E.g. CACHE=off.",
)
@click.option(
    "--follow",
    "follow",
    is_flag=True,
    default=False,
    help="If set, follows the execution of the workflow until termination.",
)
@add_access_token_options
@check_connection
@click.pass_context
def workflow_run(
    ctx, file, name, skip_validation, access_token, parameters, options, follow
):  # noqa: D301
    """Shortcut to create, upload, start a new workflow.

    The `run` command allows to create a new workflow, upload its input files
    and start it in one command.

    Examples: \n
    \t $ reana-client run -w myanalysis-test-small -p myparam=mysmallvalue \n
    \t $ reana-client run -w myanalysis-test-big -p myparam=mybigvalue
    """
    # set context parameters for subcommand
    ctx.invoked_by_subcommand = True
    ctx.workflow_name = ""
    click.secho("[INFO] Creating a workflow...", bold=True)
    ctx.invoke(
        workflow_create,
        file=file,
        name=name,
        skip_validation=skip_validation,
        access_token=access_token,
    )
    click.secho("[INFO] Uploading files...", bold=True)
    ctx.invoke(
        upload_files,
        workflow=ctx.workflow_name,
        filenames=None,
        access_token=access_token,
    )
    click.secho("[INFO] Starting workflow...", bold=True)
    ctx.invoke(
        workflow_start,
        workflow=ctx.workflow_name,
        access_token=access_token,
        parameters=parameters,
        options=options,
        follow=follow,
    )


@workflow_management_group.command("delete")
@click.option(
    "--include-all-runs",
    "all_runs",
    is_flag=True,
    help="Delete all runs of a given workflow.",
)
@click.option(
    "--include-workspace",
    "workspace",
    is_flag=True,
    help="Delete workspace from REANA.",
)
@add_workflow_option
@add_access_token_options
@check_connection
@click.pass_context
def workflow_delete(ctx, workflow, all_runs, workspace, access_token):  # noqa: D301
    """Delete a workflow.

    The `delete` command allows to remove workflow runs from the database and
    the workspace. By default, the command removes the workflow and all its
    cached information and hides the workflow from the workflow list. Note that
    workflow workspace will still be accessible until you use
    `--include-workspace` flag. Note also that you can remove all past runs of
    a workflow by specifying `--include-all-runs` flag.

    Example: \n
    \t $ reana-client delete -w myanalysis.42 \n
    \t $ reana-client delete -w myanalysis.42 --include-all-runs \n
    \t $ reana-client delete -w myanalysis.42 --include-workspace
    """
    from reana_client.api.client import delete_workflow, get_workflow_status
    from reana_client.utils import get_api_url

    logging.debug("command: {}".format(ctx.command_path.replace(" ", ".")))
    for p in ctx.params:
        logging.debug("{param}: {value}".format(param=p, value=ctx.params[p]))

    if workflow:
        try:
            logging.info("Connecting to {0}".format(get_api_url()))
            delete_workflow(workflow, all_runs, workspace, access_token)
            if all_runs:
                message = "All workflows named '{}' have been deleted.".format(
                    workflow.split(".")[0]
                )
            else:
                message = get_workflow_status_change_msg(workflow, "deleted")
            click.secho(message, fg="green")

        except Exception as e:
            logging.debug(traceback.format_exc())
            logging.debug(str(e))
            click.echo(
                click.style(
                    "Cannot delete workflow {} \n{}".format(workflow, str(e)), fg="red"
                ),
                err=True,
            )


@workflow_management_group.command("diff")
@click.argument(
    "workflow_a",
    default=os.environ.get("REANA_WORKON", None),
    callback=workflow_uuid_or_name,
)
@click.argument("workflow_b", callback=workflow_uuid_or_name)
@click.option(
    "-q",
    "--brief",
    is_flag=True,
    help="If not set, differences in the contents of the files in the two "
    "workspaces are shown.",
)
@click.option(
    "-u",
    "-U",
    "--unified",
    "context_lines",
    type=int,
    default=5,
    help="Sets number of context lines for workspace diff output.",
)
@add_access_token_options
@check_connection
@click.pass_context
def workflow_diff(
    ctx, workflow_a, workflow_b, brief, access_token, context_lines
):  # noqa: D301
    """Show diff between two workflows.

    The `diff` command allows to compare two workflows, the workflow_a and
    workflow_b, which must be provided as arguments. The output will show the
    difference in workflow run parameters, the generated files, the logs, etc.

    Examples: \n
    \t $ reana-client diff myanalysis.42 myotheranalysis.43 \n
    \t $ reana-client diff myanalysis.42 myotheranalysis.43 --brief
    """
    from reana_client.api.client import diff_workflows

    logging.debug("command: {}".format(ctx.command_path.replace(" ", ".")))
    for p in ctx.params:
        logging.debug("{param}: {value}".format(param=p, value=ctx.params[p]))

    def print_color_diff(lines):
        for line in lines:
            line_color = None
            if line[0] == "@":
                line_color = "cyan"
            elif line[0] == "-":
                line_color = "red"
            elif line[0] == "+":
                line_color = "green"
            click.secho(line, fg=line_color)

    leading_mark = "==>"
    try:
        response = diff_workflows(
            workflow_a, workflow_b, brief, access_token, str(context_lines)
        )
        if response.get("reana_specification"):
            specification_diff = json.loads(response["reana_specification"])
            nonempty_sections = {k: v for k, v in specification_diff.items() if v}
            if not nonempty_sections:
                click.secho(
                    "{} No differences in REANA specifications.".format(leading_mark),
                    bold=True,
                    fg="yellow",
                )
            # Rename section workflow -> specification
            if "workflow" in nonempty_sections:
                nonempty_sections["specification"] = nonempty_sections.pop("workflow")
            for section, content in nonempty_sections.items():
                click.secho(
                    "{} Differences in workflow {}".format(leading_mark, section),
                    bold=True,
                    fg="yellow",
                )
                print_color_diff(content)
        click.echo("")  # Leave 1 line for separation
        workspace_diff = json.loads(response.get("workspace_listing"))
        if workspace_diff:
            workspace_diff = workspace_diff.splitlines()
            click.secho(
                "{} Differences in workflow workspace".format(leading_mark),
                bold=True,
                fg="yellow",
            )
            print_color_diff(workspace_diff)

    except Exception as e:
        logging.debug(traceback.format_exc())
        logging.debug(str(e))
        click.echo(
            click.style(
                "Something went wrong when trying to get diff:\n{}".format(str(e)),
                fg="red",
            ),
            err=True,
        )


@click.group(help="Workspace interactive commands")
def interactive_group():
    """Workspace interactive commands."""
    pass


@interactive_group.command("open")
@add_workflow_option
@click.argument(
    "interactive-session-type",
    metavar="interactive-session-type",
    default=INTERACTIVE_SESSION_TYPES[0],
    type=click.Choice(INTERACTIVE_SESSION_TYPES),
)
@click.option(
    "-i",
    "--image",
    help="Docker image which will be used to spawn the interactive session. "
    "Overrides the default image for the selected type.",
)
@add_access_token_options
@check_connection
@click.pass_context
def workflow_open_interactive_session(
    ctx, workflow, interactive_session_type, image, access_token
):  # noqa: D301
    """Open an interactive session inside the workspace.

    The `open` command allows to open interactive session processes on top of
    the workflow workspace, such as Jupyter notebooks. This is useful to
    quickly inspect and analyse the produced files while the workflow is stlil
    running.

    Examples:\n
    \t $ reana-client open -w myanalysis.42 jupyter
    """
    from reana_client.api.client import open_interactive_session

    if workflow:
        try:
            logging.info("Opening an interactive session on {}".format(workflow))
            interactive_session_configuration = {
                "image": image or None,
            }
            path = open_interactive_session(
                workflow,
                access_token,
                interactive_session_type,
                interactive_session_configuration,
            )
            click.secho(
                format_session_uri(
                    reana_server_url=ctx.obj.reana_server_url,
                    path=path,
                    access_token=access_token,
                ),
                fg="green",
            )
            click.echo(
                "It could take several minutes to start the " "interactive session."
            )
        except Exception as e:
            logging.debug(traceback.format_exc())
            logging.debug(str(e))
            click.secho(
                "Interactive session could not be opened: \n{}".format(str(e)),
                fg="red",
                err=True,
            )
    else:
        click.secho("Cannot find workflow {}".format(workflow), fg="red", err=True)


@interactive_group.command("close")
@add_workflow_option
@add_access_token_options
@check_connection
def workflow_close_interactive_session(workflow, access_token):  # noqa: D301
    """Close an interactive session.

    The `close` command allows to shut down any interactive sessions that you
    may have running. You would typically use this command after you finished
    exploring data in the Jupyter notebook and after you have transferred any
    code created in your interactive session.

    Examples:\n
    \t $ reana-client close -w myanalysis.42
    """
    from reana_client.api.client import close_interactive_session

    if workflow:
        try:
            logging.info("Closing an interactive session on {}".format(workflow))
            close_interactive_session(workflow, access_token)
            click.echo(
                "Interactive session for workflow {}"
                " was successfully closed".format(workflow)
            )
        except Exception as e:
            logging.debug(traceback.format_exc())
            logging.debug(str(e))
            click.secho(
                "Interactive session could not be closed: \n{}".format(str(e)),
                fg="red",
                err=True,
            )
    else:
        click.secho("Cannot find workflow {} ".format(workflow), fg="red", err=True)<|MERGE_RESOLUTION|>--- conflicted
+++ resolved
@@ -31,20 +31,13 @@
     format_session_uri,
     human_readable_or_raw_option,
     key_value_to_dict,
-<<<<<<< HEAD
     parse_filter_parameters,
     parse_format_parameters,
-    validate_workflow_name,
-)
-from reana_client.config import ERROR_MESSAGES, RUN_STATUSES, TIMECHECK
-=======
-    parse_parameters,
     requires_environments,
     validate_workflow_name,
 )
-from reana_client.config import ERROR_MESSAGES, TIMECHECK
+from reana_client.config import ERROR_MESSAGES, RUN_STATUSES, TIMECHECK
 from reana_client.printer import display_message
->>>>>>> b999d676
 from reana_client.utils import (
     get_reana_yaml_file_path,
     get_workflow_name_and_run_number,
