--- conflicted
+++ resolved
@@ -35,11 +35,7 @@
 """Default user to use when submitting workflows to Reana Server."""
 
 default_organization = 'default'
-<<<<<<< HEAD
-"""Default organisation to use when submitting workflows to Reana Server."""
-=======
 """Default organisation to use when submitting workflows to Reana Server."""
 
 default_download_path = './outputs/'
-"""Default path where files outputted by a workflow will be downloaded."""
->>>>>>> d19b00ad
+"""Default path where files outputted by a workflow will be downloaded."""