# -*- coding: utf-8 -*-
#
# This file is part of REANA.
# Copyright (C) 2017 CERN.
#
# REANA is free software; you can redistribute it and/or modify it under the
# terms of the GNU General Public License as published by the Free Software
# Foundation; either version 2 of the License, or (at your option) any later
# version.
#
# REANA is distributed in the hope that it will be useful, but WITHOUT ANY
# WARRANTY; without even the implied warranty of MERCHANTABILITY or FITNESS FOR
# A PARTICULAR PURPOSE. See the GNU General Public License for more details.
#
# You should have received a copy of the GNU General Public License along with
# REANA; if not, write to the Free Software Foundation, Inc., 59 Temple Place,
# Suite 330, Boston, MA 02111-1307, USA.
#
# In applying this license, CERN does not waive the privileges and immunities
# granted to it by virtue of its status as an Intergovernmental Organization or
# submit itself to any jurisdiction.
"""REANA client utils."""

import json
import logging
<<<<<<< HEAD
import sys
from io import StringIO
=======
from config import reana_yaml_schema_file_path
>>>>>>> 26ee1761

import yadageschemas
import yaml
from cwltool.main import main
from jsonschema import ValidationError, validate

from reana_client.config import reana_yaml_file_path, reana_yaml_schema_file_path


def yadage_load(workflow_file, toplevel='.'):
    """Validate and return yadage workflow specification.

    :param workflow_file: A specification file compliant with
        `yadage` workflow specification.
    :returns: A dictionary which represents the valid `yadage` workflow.
    """
    return yadageschemas.load(workflow_file, toplevel=toplevel,
                              schema_name='yadage/workflow-schema',
                              schemadir=None, validate=True)

def cwl_load(workflow_file):
    """Validate and return cwl workflow specification.

    :param workflow_file: A specification file compliant with
        `cwl` workflow specification.
    :returns: A dictionary which represents the valid `cwl` workflow.
    """
    old_stdout = sys.stdout
    sys.stdout = mystdout = StringIO()
    main(["--pack", workflow_file], stdout=mystdout)
    sys.stdout = old_stdout
    value = mystdout.getvalue()
    return json.loads(value)


workflow_load = {
    'yadage': yadage_load,
    'cwl': cwl_load
}
"""Dictionary to extend with new workflow specification loaders."""


def load_workflow_spec(workflow_type, workflow_file, **kwargs):
    """Validate and return machine readable workflow specifications.

    :param workflow_type: A supported workflow specification type.
    :param workflow_file: A workflow file compliant with `workflow_type`
        specification.
    :returns: A dictionary which represents the valid workflow specification.
    """
    return workflow_load[workflow_type](workflow_file, **kwargs)


def load_reana_spec(filepath, skip_validation=False):
    """Load and validate reana specification file.

    :raises IOError: Error while reading REANA spec file from given filepath`.
    :raises ValidationError: Given REANA spec file does not validate against
        REANA specification.
    """
    try:
        with open(filepath) as f:
            reana_yaml = yaml.load(f.read())

        if not (skip_validation):
            logging.info('Validating REANA specification file: {filepath}'
                         .format(filepath=filepath))
            _validate_reana_yaml(reana_yaml)

        return reana_yaml
    except IOError as e:
        logging.info(
            'Something went wrong when reading specifications file from '
            '{filepath} : \n'
            '{error}'.format(filepath=filepath, error=e.strerror))
        raise e
    except Exception as e:
        raise e


def _validate_reana_yaml(reana_yaml):
    """Validate REANA specification file according to jsonschema.

    :param reana_yaml: Dictionary which represents REANA specifications file.
    :raises ValidationError: Given REANA spec file does not validate against
        REANA specification schema.
    """
    try:
        with open(reana_yaml_schema_file_path, 'r') as f:
            reana_yaml_schema = json.loads(f.read())

            validate(reana_yaml, reana_yaml_schema)

    except IOError as e:
        logging.info(
            'Something went wrong when reading REANA validation schema from '
            '{filepath} : \n'
            '{error}'.format(filepath=reana_yaml_schema_file_path,
                             error=e.strerror))
        raise e
    except ValidationError as e:
        logging.info('Invalid REANA specification: {error}'
                     .format(error=e.message))
        raise e<|MERGE_RESOLUTION|>--- conflicted
+++ resolved
@@ -23,19 +23,15 @@
 
 import json
 import logging
-<<<<<<< HEAD
 import sys
 from io import StringIO
-=======
-from config import reana_yaml_schema_file_path
->>>>>>> 26ee1761
 
 import yadageschemas
 import yaml
 from cwltool.main import main
 from jsonschema import ValidationError, validate
 
-from reana_client.config import reana_yaml_file_path, reana_yaml_schema_file_path
+from config import reana_yaml_schema_file_path
 
 
 def yadage_load(workflow_file, toplevel='.'):
