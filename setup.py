--- conflicted
+++ resolved
@@ -19,13 +19,8 @@
 history = open("CHANGES.rst").read()
 
 tests_require = [
-<<<<<<< HEAD
     "pytest-reana>=0.8.0a3,<0.9.0",
     'google-auth==1.24.0 ; python_version=="2.7"',
-=======
-    "pytest-reana>=0.7.1,<0.8.0",
-    'google-auth>=1.24.0; python_version=="2.7"',
->>>>>>> b999d676
 ]
 
 extras_require = {
@@ -52,11 +47,7 @@
     'cwl-utils==0.5 ; python_version>="3"',
     "pyOpenSSL>=19.0.0",  # FIXME remove once yadage-schemas solves deps.
     "jsonpointer>=2.0",
-<<<<<<< HEAD
-    "reana-commons>=0.8.0a9,<0.9.0",
-=======
-    "reana-commons>=0.7.5a1,<0.8.0",
->>>>>>> b999d676
+    "reana-commons>=0.8.0a10,<0.9.0",
     "rfc3987>=1.3.8",  # FIXME remove once yadage-schemas solves deps.
     "six==1.12.0",
     "strict-rfc3339>=0.7",  # FIXME remove once yadage-schemas solves deps.
