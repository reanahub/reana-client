# -*- coding: utf-8 -*-
#
# This file is part of REANA.
# Copyright (C) 2017, 2018, 2019, 2020, 2021, 2022, 2023, 2024 CERN.
#
# REANA is free software; you can redistribute it and/or modify it
# under the terms of the MIT License; see LICENSE file for more details.

"""REANA client"""

from __future__ import absolute_import, print_function

import os
import re

from setuptools import find_packages, setup

readme = open("README.md").read()
history = open("CHANGELOG.md").read()

extras_require = {
    "docs": [
        "myst-parser",
        "Sphinx>=1.5.1",
        "sphinx-rtd-theme>=0.1.9",
        "sphinx-click>=1.0.4",
    ],
    "tests": [
        "pytest-reana>=0.95.0a4,<0.96.0",
        "reana-commons[kubernetes]>=0.95.0a5,<0.96.0",
    ],
}

extras_require["all"] = []
for key, reqs in extras_require.items():
    if ":" == key[0]:
        continue
    extras_require["all"].extend(reqs)

install_requires = [
    "click>=7",
    "pathspec==0.9.0",
    "jsonpointer>=2.0",
<<<<<<< HEAD
    "reana-commons[yadage,snakemake,cwl]>=0.95.0a5,<0.96.0",
=======
    "reana-commons[yadage,snakemake,cwl]>=0.9.9,<0.10.0",
>>>>>>> 6766412d
    "tablib>=0.12.1,<0.13",
    "werkzeug>=0.14.1 ; python_version<'3.10'",
    "werkzeug>=0.15.0 ; python_version>='3.10'",
]

packages = find_packages()


# Get the version string. Cannot be done with import!
with open(os.path.join("reana_client", "version.py"), "rt") as f:
    version = re.search(r'__version__\s*=\s*"(?P<version>.*)"\n', f.read()).group(
        "version"
    )

setup(
    name="reana-client",
    version=version,
    description=__doc__,
    long_description=readme + "\n\n" + history,
    long_description_content_type="text/markdown",
    author="REANA",
    author_email="info@reana.io",
    url="https://github.com/reanahub/reana-client",
    packages=[
        "reana_client",
    ],
    zip_safe=False,
    include_package_data=True,
    entry_points={
        "console_scripts": [
            "reana-client = reana_client.cli:cli",
            "reana-cwl-runner = reana_client.cli.cwl_runner:cwl_runner",
        ],
    },
    python_requires=">=3.8",
    extras_require=extras_require,
    install_requires=install_requires,
    classifiers=[
        "Development Status :: 3 - Alpha",
        "Environment :: Console",
        "Intended Audience :: Science/Research",
        "License :: OSI Approved :: MIT License",
        "Operating System :: OS Independent",
        "Programming Language :: Python :: 3",
        "Programming Language :: Python :: 3.8",
        "Programming Language :: Python :: 3.9",
        "Programming Language :: Python :: 3.10",
        "Programming Language :: Python :: 3.11",
        "Programming Language :: Python :: 3.12",
        "Programming Language :: Python :: 3.13",
        "Programming Language :: Python :: Implementation :: CPython",
        "Programming Language :: Python",
        "Topic :: Internet :: WWW/HTTP :: Dynamic Content",
        "Topic :: Software Development :: Libraries :: Python Modules",
    ],
)<|MERGE_RESOLUTION|>--- conflicted
+++ resolved
@@ -1,7 +1,7 @@
 # -*- coding: utf-8 -*-
 #
 # This file is part of REANA.
-# Copyright (C) 2017, 2018, 2019, 2020, 2021, 2022, 2023, 2024 CERN.
+# Copyright (C) 2017, 2018, 2019, 2020, 2021, 2022, 2023, 2024, 2025 CERN.
 #
 # REANA is free software; you can redistribute it and/or modify it
 # under the terms of the MIT License; see LICENSE file for more details.
@@ -27,7 +27,7 @@
     ],
     "tests": [
         "pytest-reana>=0.95.0a4,<0.96.0",
-        "reana-commons[kubernetes]>=0.95.0a5,<0.96.0",
+        "reana-commons[kubernetes]>=0.95.0a6,<0.96.0",
     ],
 }
 
@@ -41,11 +41,7 @@
     "click>=7",
     "pathspec==0.9.0",
     "jsonpointer>=2.0",
-<<<<<<< HEAD
-    "reana-commons[yadage,snakemake,cwl]>=0.95.0a5,<0.96.0",
-=======
-    "reana-commons[yadage,snakemake,cwl]>=0.9.9,<0.10.0",
->>>>>>> 6766412d
+    "reana-commons[yadage,snakemake,cwl]>=0.95.0a6,<0.96.0",
     "tablib>=0.12.1,<0.13",
     "werkzeug>=0.14.1 ; python_version<'3.10'",
     "werkzeug>=0.15.0 ; python_version>='3.10'",
