--- conflicted
+++ resolved
@@ -65,16 +65,12 @@
 install_requires = [
     'bravado>=9.0.6',
     'click>=6.7',
-<<<<<<< HEAD
-    'yadage-schemas==0.6.0',
     'cwltool'
-=======
     'yadage-schemas==0.7.4',
     'pyOpenSSL==17.3.0',  # FIXME remove once yadage-schemas solves deps.
     'rfc3987==1.3.7',  # FIXME remove once yadage-schemas solves deps.
     'strict-rfc3339==0.7',  # FIXME remove once yadage-schemas solves deps.
     'webcolors==1.7',  # FIXME remove once yadage-schemas solves deps.
->>>>>>> 26ee1761
 ]
 
 packages = find_packages()
